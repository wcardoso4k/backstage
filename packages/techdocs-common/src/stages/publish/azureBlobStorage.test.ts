--- conflicted
+++ resolved
@@ -38,7 +38,6 @@
 };
 
 const logger = getVoidLogger();
-<<<<<<< HEAD
 jest.spyOn(logger, 'error').mockReturnValue(logger);
 
 const createPublisherFromConfig = ({
@@ -51,21 +50,6 @@
   legacyUseCaseSensitiveTripletPaths?: boolean;
 } = {}) => {
   const config = new ConfigReader({
-=======
-const loggerInfoSpy = jest.spyOn(logger, 'info');
-const loggerErrorSpy = jest.spyOn(logger, 'error');
-
-const createPublisherMock = ({
-  accountName = 'accountName',
-  containerName = 'containerName',
-}:
-  | {
-      accountName?: string;
-      containerName?: string;
-    }
-  | undefined = {}) => {
-  const mockConfig = new ConfigReader({
->>>>>>> 0c58dd73
     techdocs: {
       requestUrl: 'http://localhost:7000',
       publisher: {
@@ -81,8 +65,6 @@
       legacyUseCaseSensitiveTripletPaths,
     },
   });
-
-<<<<<<< HEAD
   return AzureBlobStoragePublish.fromConfig(config, logger);
 };
 
@@ -134,27 +116,15 @@
     },
   };
 
-  beforeAll(async () => {
+  beforeEach(async () => {
     mockFs({
       [directory]: files,
     });
   });
 
-  afterAll(() => {
+  afterEach(() => {
     mockFs.restore();
   });
-=======
-  return AzureBlobStoragePublish.fromConfig(mockConfig, logger);
-};
-
-let publisher: PublisherBase;
-beforeEach(async () => {
-  loggerInfoSpy.mockClear();
-  loggerErrorSpy.mockClear();
-  mockFs.restore();
-  publisher = createPublisherMock();
-});
->>>>>>> 0c58dd73
 
   describe('getReadiness', () => {
     it('should validate correct config', async () => {
@@ -165,23 +135,15 @@
     });
 
     it('should reject incorrect config', async () => {
-<<<<<<< HEAD
-      const publisher = createPublisherFromConfig({
+      const errorPublisher = createPublisherFromConfig({
         containerName: 'bad_container',
       });
 
-      expect(await publisher.getReadiness()).toEqual({
-=======
-      const errorPublisher = createPublisherMock({
-        containerName: 'bad_container',
-      });
-
       expect(await errorPublisher.getReadiness()).toEqual({
->>>>>>> 0c58dd73
         isAvailable: false,
       });
 
-      expect(loggerErrorSpy).toHaveBeenCalledWith(
+      expect(logger.error).toHaveBeenCalledWith(
         expect.stringContaining(
           `Could not retrieve metadata about the Azure Blob Storage container bad_container.`,
         ),
@@ -190,47 +152,16 @@
   });
 
   describe('publish', () => {
-<<<<<<< HEAD
-=======
-    beforeEach(() => {
-      const entity = createMockEntity();
-      const entityRootDir = getEntityRootDir(entity);
-
-      mockFs({
-        [entityRootDir]: {
-          'index.html': '',
-          '404.html': '',
-          assets: {
-            'main.css': '',
-          },
-        },
-      });
-    });
-
-    afterEach(() => {
-      mockFs.restore();
-    });
-
->>>>>>> 0c58dd73
     it('should publish a directory', async () => {
       const publisher = createPublisherFromConfig();
       expect(await publisher.publish({ entity, directory })).toBeUndefined();
     });
 
-<<<<<<< HEAD
     it('should publish a directory as well when legacy casing is used', async () => {
       const publisher = createPublisherFromConfig({
         legacyUseCaseSensitiveTripletPaths: true,
       });
       expect(await publisher.publish({ entity, directory })).toBeUndefined();
-=======
-      expect(
-        await publisher.publish({
-          entity,
-          directory: entityRootDir,
-        }),
-      ).toBeUndefined();
->>>>>>> 0c58dd73
     });
 
     it('should fail to publish a directory', async () => {
@@ -251,10 +182,9 @@
         directory: wrongPathToGeneratedDirectory,
       });
 
-<<<<<<< HEAD
       await expect(fails).rejects.toMatchObject({
         message: expect.stringContaining(
-          `Unable to upload file(s) to Azure Blob Storage. Error: Failed to read template directory: ENOENT, no such file or directory`,
+          `Unable to upload file(s) to Azure. Error: Failed to read template directory: ENOENT, no such file or directory`,
         ),
       });
 
@@ -266,28 +196,6 @@
     it('reports an error when bad account credentials', async () => {
       const publisher = createPublisherFromConfig({
         accountName: 'bad_account_credentials',
-=======
-      await expect(fails).rejects.toThrow(
-        /Unable to upload file\(s\) to Azure. Error: Failed to read template directory: ENOENT, no such file or directory/,
-      );
-      await expect(fails).rejects.toThrow(
-        new RegExp(wrongPathToGeneratedDirectory),
-      );
-    });
-
-    it('reports an error when bad account credentials', async () => {
-      publisher = createPublisherMock({
-        accountName: 'failupload',
-      });
-
-      const entity = createMockEntity();
-      const entityRootDir = getEntityRootDir(entity);
-
-      mockFs({
-        [entityRootDir]: {
-          'index.html': '',
-        },
->>>>>>> 0c58dd73
       });
 
       let error;
@@ -299,45 +207,14 @@
 
       expect(error.message).toContain(`Unable to upload file(s) to Azure`);
 
-      expect(loggerErrorSpy).toHaveBeenCalledWith(
+      expect(logger.error).toHaveBeenCalledWith(
         expect.stringContaining(
-<<<<<<< HEAD
-          `Unable to upload file(s) to Azure Blob Storage. Error: Upload failed for ${path.join(
+          `Unable to upload file(s) to Azure. Error: Upload failed for ${path.join(
             directory,
             '404.html',
           )} with status code 500`,
         ),
       );
-=======
-          `Unable to upload file(s) to Azure. Error: Upload failed for ${path.join(
-            entityRootDir,
-            'index.html',
-          )} with status code 500`,
-        ),
-      );
-    });
-
-    it('should delete stale files after upload', async () => {
-      const entity = createMockEntity();
-      const directory = getEntityRootDir(entity);
-      const containerName = 'delete_stale_files_success';
-      publisher = createPublisherMock({ containerName });
-      await publisher.publish({ entity, directory });
-      expect(loggerInfoSpy).toHaveBeenLastCalledWith(
-        `Successfully deleted stale files for Entity ${entity.metadata.name}. Total number of files: 1`,
-      );
-    });
-
-    it('should log error when the stale files deletion fails', async () => {
-      const entity = createMockEntity();
-      const directory = getEntityRootDir(entity);
-      const containerName = 'delete_stale_files_error';
-      publisher = createPublisherMock({ containerName });
-      await publisher.publish({ entity, directory });
-      expect(loggerErrorSpy).toHaveBeenLastCalledWith(
-        'Unable to delete file(s) from Azure. Error: Message',
-      );
->>>>>>> 0c58dd73
     });
   });
 
@@ -444,6 +321,10 @@
       app = express().use(publisher.docsRouter());
     });
 
+    afterEach(() => {
+      mockFs.restore();
+    });
+
     it('should pass expected object path to bucket', async () => {
       // Ensures leading slash is trimmed and encoded path is decoded.
       const pngResponse = await request(app).get(
