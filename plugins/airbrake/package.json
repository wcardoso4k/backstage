{
  "name": "@backstage/plugin-airbrake",
  "version": "0.1.3",
  "main": "src/index.ts",
  "types": "src/index.ts",
  "license": "Apache-2.0",
  "publishConfig": {
    "access": "public",
    "main": "dist/index.esm.js",
    "types": "dist/index.d.ts"
  },
  "scripts": {
    "build": "backstage-cli plugin:build",
    "start": "backstage-cli plugin:serve",
    "lint": "backstage-cli lint",
    "test": "backstage-cli test",
    "diff": "backstage-cli plugin:diff",
    "prepack": "backstage-cli prepack",
    "postpack": "backstage-cli postpack",
    "clean": "backstage-cli clean"
  },
  "dependencies": {
<<<<<<< HEAD
    "@backstage/catalog-model": "^0.9.10",
    "@backstage/core-components": "^0.8.8-next.0",
=======
    "@backstage/core-components": "^0.8.8",
>>>>>>> 4f4bc77a
    "@backstage/core-plugin-api": "^0.6.0",
    "@backstage/dev-utils": "^0.2.21-next.0",
    "@backstage/plugin-catalog-react": "^0.6.12",
    "@backstage/test-utils": "^0.2.4",
    "@backstage/theme": "^0.2.14",
    "@material-ui/core": "^4.12.2",
    "@material-ui/icons": "^4.9.1",
    "@material-ui/lab": "4.0.0-alpha.57",
    "object-hash": "^2.2.0",
    "react-use": "^17.2.4"
  },
  "peerDependencies": {
    "react": "^16.13.1 || ^17.0.0"
  },
  "devDependencies": {
<<<<<<< HEAD
    "@backstage/app-defaults": "^0.1.7-next.0",
    "@backstage/cli": "^0.13.2-next.0",
    "@backstage/core-app-api": "^0.5.2",
=======
    "@types/object-hash": "^2.2.1",
    "@backstage/app-defaults": "^0.1.7",
    "@backstage/cli": "^0.13.2",
    "@backstage/core-app-api": "^0.5.2",
    "@backstage/dev-utils": "^0.2.21",
    "@backstage/test-utils": "^0.2.4",
>>>>>>> 4f4bc77a
    "@testing-library/jest-dom": "^5.10.1",
    "@testing-library/react": "^11.2.5",
    "@testing-library/user-event": "^13.1.8",
    "@types/jest": "^26.0.7",
    "@types/node": "^14.14.32",
    "@types/object-hash": "^2.2.1",
    "cross-fetch": "^3.0.6",
    "msw": "^0.35.0",
    "react-router": "6.0.0-beta.0"
  },
  "files": [
    "dist"
  ],
  "jest": {
    "coverageThreshold": {
      "global": {
        "functions": 100,
        "lines": 100,
        "statements": 100
      }
    }
  }
}<|MERGE_RESOLUTION|>--- conflicted
+++ resolved
@@ -20,12 +20,8 @@
     "clean": "backstage-cli clean"
   },
   "dependencies": {
-<<<<<<< HEAD
     "@backstage/catalog-model": "^0.9.10",
-    "@backstage/core-components": "^0.8.8-next.0",
-=======
     "@backstage/core-components": "^0.8.8",
->>>>>>> 4f4bc77a
     "@backstage/core-plugin-api": "^0.6.0",
     "@backstage/dev-utils": "^0.2.21-next.0",
     "@backstage/plugin-catalog-react": "^0.6.12",
@@ -41,18 +37,11 @@
     "react": "^16.13.1 || ^17.0.0"
   },
   "devDependencies": {
-<<<<<<< HEAD
-    "@backstage/app-defaults": "^0.1.7-next.0",
-    "@backstage/cli": "^0.13.2-next.0",
-    "@backstage/core-app-api": "^0.5.2",
-=======
-    "@types/object-hash": "^2.2.1",
     "@backstage/app-defaults": "^0.1.7",
     "@backstage/cli": "^0.13.2",
     "@backstage/core-app-api": "^0.5.2",
     "@backstage/dev-utils": "^0.2.21",
     "@backstage/test-utils": "^0.2.4",
->>>>>>> 4f4bc77a
     "@testing-library/jest-dom": "^5.10.1",
     "@testing-library/react": "^11.2.5",
     "@testing-library/user-event": "^13.1.8",
