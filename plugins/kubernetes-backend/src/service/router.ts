/*
 * Copyright 2020 The Backstage Authors
 *
 * Licensed under the Apache License, Version 2.0 (the "License");
 * you may not use this file except in compliance with the License.
 * You may obtain a copy of the License at
 *
 *     http://www.apache.org/licenses/LICENSE-2.0
 *
 * Unless required by applicable law or agreed to in writing, software
 * distributed under the License is distributed on an "AS IS" BASIS,
 * WITHOUT WARRANTIES OR CONDITIONS OF ANY KIND, either express or implied.
 * See the License for the specific language governing permissions and
 * limitations under the License.
 */

import { Config } from '@backstage/config';
import { Logger } from 'winston';
import { KubernetesClustersSupplier } from '../types/types';
import express from 'express';
import { KubernetesBuilder } from './KubernetesBuilder';
<<<<<<< HEAD
import { PluginEndpointDiscovery } from '@backstage/backend-common';
=======
import { CatalogApi } from '@backstage/catalog-client';
>>>>>>> 74f72e53

/**
 *
 * @alpha
 */
export interface RouterOptions {
  logger: Logger;
  config: Config;
  catalogApi: CatalogApi;
  clusterSupplier?: KubernetesClustersSupplier;
  discovery: PluginEndpointDiscovery;
}

/**
 * creates and configure a new router for handling the kubernetes backend APIs
 * @param options - specifies the options required by this plugin
 * @returns a new router
 * @deprecated Please use the new KubernetesBuilder instead like this
 * ```
 * import { KubernetesBuilder } from '@backstage/plugin-kubernetes-backend';
 * const { router } = await KubernetesBuilder.createBuilder({
 *   logger,
 *   config,
 * }).build();
 * ```
 *
 * @alpha
 */
export async function createRouter(
  options: RouterOptions,
): Promise<express.Router> {
  const { router } = await KubernetesBuilder.createBuilder(options)
    .setClusterSupplier(options.clusterSupplier)
    .build();
  return router;
}<|MERGE_RESOLUTION|>--- conflicted
+++ resolved
@@ -19,11 +19,8 @@
 import { KubernetesClustersSupplier } from '../types/types';
 import express from 'express';
 import { KubernetesBuilder } from './KubernetesBuilder';
-<<<<<<< HEAD
 import { PluginEndpointDiscovery } from '@backstage/backend-common';
-=======
 import { CatalogApi } from '@backstage/catalog-client';
->>>>>>> 74f72e53
 
 /**
  *
