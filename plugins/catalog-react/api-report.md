--- conflicted
+++ resolved
@@ -394,15 +394,6 @@
 };
 
 // @public @deprecated (undocumented)
-<<<<<<< HEAD
-export const formatEntityRefTitle: typeof humanizeEntityRef;
-=======
-export const favoriteEntityTooltip: (
-  isStarred: boolean,
-) => 'Remove from favorites' | 'Add to favorites';
->>>>>>> 72a95da9
-
-// @public @deprecated (undocumented)
 export function getEntityMetadataEditUrl(entity: Entity): string | undefined;
 
 // @public @deprecated (undocumented)
